include("./Types.jl")
include("./Scaling.jl")
include("./Projections.jl")

module OSSDP

using Formatting, Projections, Scaling, OSSDPTypes
export solveSDP
export sdpResult, sdpSettings, cone #from the Types module


  function isPrimalInfeasible(δy,A,l,u,ϵ_prim_inf)
    norm_δy = norm(δy,Inf)
    if norm_δy > ϵ_prim_inf
      δy = δy/norm_δy
      # second condition
      if (u'*max.(δy,0) + l'*min.(δy,0) )[1] <= - ϵ_prim_inf*norm_δy
        # first condition
          if norm(A'*δy,Inf) <= ϵ_prim_inf*norm_δy
           return true
          end
        end
      end
      return false
  end


  function isDualInfeasible(δx,P,A,q,l,u,ϵ_dual_inf::Float64)
    norm_δx = norm(δx,Inf)
    m = size(A,1)
    if norm_δx > ϵ_dual_infw
      if (q'*δx)[1] < - ϵ_dual_inf*norm_δx
        if norm(P*δx,Inf) < ϵ_dual_inf*norm_δx
          Aδx = A * δx
          for i = 1:m
            if ( (u[i] < 1e18) && (Aδx[i] > ϵ_dual_inf*norm_δx) ) || ( (l[i] > -1e18) && (Aδx[i] < - ϵ_dual_inf*norm_δx) )
              return false
            end
          end
          return true
        end
      end
    end
    return false
  end


  function calculateResiduals(x,s,λ,ν,p::OSSDPTypes.problem,sm::OSSDPTypes.scaleMatrices,settings::OSSDPTypes.sdpSettings)
        n = p.n
        m = p.m
        H = [p.A spzeros(m,n); speye(n) -speye(n)]
        u = [x;s]
        if settings.scaling != 0
          EinvAug = [sm.Einv spzeros(m,n); spzeros(n,m) speye(n)]
          r_prim = norm(EinvAug*(H*u-[p.b;spzeros(n)]),Inf)
          # ∇f0 + ∑ νi ∇hi(x*) == 0 condition
          r_dual = norm(sm.Dinv*(p.P*x + p.q + λ + p.A'*ν),Inf)
        else
          r_prim = norm(H*u-[p.b;spzeros(n)],Inf)
          r_dual = norm(p.P*x + p.q + λ + p.A'*ν,Inf)
        end

    return r_prim,r_dual
  end
# SOLVER ROUTINE
# -------------------------------------
  function solveSDP(P,q,A,b,K::OSSDPTypes.cone,settings::OSSDPTypes.sdpSettings)

    # populate problem type
    p = problem(P,q,A,b,K)
    sm = scaleMatrices()


    #Load algorithm settings
    σ = settings.sigma
    α = settings.alpha
    ρ = settings.rho
    ϵ_abs = settings.eps_abs
    ϵ_rel = settings.eps_rel
    ϵ_prim_inf = settings.eps_prim_inf
    ϵ_dual_inf = settings.eps_dual_inf

    # instantiate variables
    iter = 0
    status = :unsolved

    # determine size of decision variables
    # n: r^2 since we are working with vectorized matrixes of size r
    n = p.n
    m = p.m

    x = spzeros(n)
    s = spzeros(n)
    λ = spzeros(n)
    ν = spzeros(m)

    cost = Inf

    # scale problem data
    if settings.scaling != 0
      scaleProblem!(p,sm,settings)
    end

<<<<<<< HEAD
    # scale problem data
    if settings.scaling != 0
      scaleProblem!(p,sm,settings)
    end
=======
>>>>>>> e89ae5f4

    # TODO: Print information still true?
    # print information about settings to the screen
    println("-"^50 * "\n" * " "^8 * "ADMM-SDP Solver in pure Julia\n" * " "^18 * "Michael Garstka\n"  * " "^8 * "University of Oxford, February 2018\n" * "-"^50 * "\n")
    println("Problem: variable X in ???, vec(X) in R^{$(n)},\n         constraints: A in R^{$(n)x$(m)}, b in R^{$(m)},\n         matrix size to factor: $(n+m)x$(n+m) ($((n+m)^2) elem)")
    println("Settings: ϵ_abs = $(ϵ_abs), ϵ_rel = $(ϵ_rel),\n" * " "^10 * "ϵ_prim_inf = $(ϵ_prim_inf), ϵ_dual_inf = $(ϵ_dual_inf),\n" * " "^10 * "ρ = $(ρ), σ = $(σ), α = $(α),\n" * " "^10 * "max_iter = $(settings.max_iter)\n\n")

    tic()

    # KKT matrix M
    M = [p.P+σ*speye(n) p.A';p.A -(1/ρ)*speye(m)]

    # Do LDLT Factorization: A = LDL^T
    F = ldltfact(M)

    for iter = 1:1:settings.max_iter

      # assign previous variables, here x(n+1) becomes the new x(n), s(n+1) -> x(n)

      # construct right hand side [-q+σ*s(n)-λ(n); b-(1/ρ)*ν(n)]
      RHS = [-p.q+σ*s-λ; p.b-(1/ρ)*ν]

      #solve linear system M*k = b with help of factorization matrix
      # FIXME: must be a better way
      k = sparse(F\full(RHS))

      # The relaxation definitely has to be double checked
      #deconstruct solution vector k = [x(n+1);ν(n+1)]
      x = k[1:n]
      ν = k[n+1:end]

      # Projection steps and relaxation xRelax = αx(n+1)+(1-α)s(n)
      xRelax = α*x+(1-α)*s

      #TODO: SCS uses approximate projection (see Paper)
      # s(n+1) = Proj( xRelax + (1/σ)*λ(n))
<<<<<<< HEAD
      if settings.scaling != 0
        s = Projections.sdcone( (xRelax + (1/σ)*λ),r)
      else
        s = Projections.sdcone(xRelax + (1/σ)*λ,r)
      end
=======
      s = Projections.projectCompositeCone!((xRelax + (1/σ)*λ),p.K)

>>>>>>> e89ae5f4

      # update dual variables λ(n+1) = λ(n) + σ*(xRelax - s(n+1))
      λ = λ + σ*(xRelax - s)

      # update cost
      # FIXME: Remove calculation of cost at each step
      cost = (1/2 * x'*p.P*x + p.q'*x)[1]

      # compute residuals (based on optimality conditions of the problem) to check for termination condition
      # compute them every {settings.checkTermination} step
      if mod(iter,settings.checkTermination)  == 0
        r_prim,r_dual = calculateResiduals(x,s,λ,ν,p,sm,settings)
      end

      # compute deltas
      # δx = xNew - xPrev
      # δy = yNew - yPrev

      # print iteration steps
      if settings.verbose
        if iter == 1
          println("Iter:\tObjective:\tPrimal Res\tDual Res:")
        end
        if mod(iter,1) == 0 || iter == 1 || iter == 2 || iter == settings.max_iter
          if mod(iter,settings.checkTermination) == 0
            printfmt("{1:d}\t{2:.4e}\t{3:.4e}\t{4:.4e}\n", iter,cost,r_prim,r_dual)
          else
            printfmt("{1:d}\t{2:.4e}\t ---\t\t\t---\n", iter,cost)
          end
       end
      end

      # if isPrimalInfeasible(δy,A,l,u,ϵ_prim_inf)
      #     status = :primal infeasible
      #     cost = Inf
      #     xNew = NaN*ones(n,1)
      #     yNew = NaN*ones(m,1)
      #     break
      # end

      # if isDualInfeasible(δx,P,A,q,l,u,ϵ_dual_inf)
      #     status = :dual_infeasible
      #     cost = -Inf
      #     xNew = NaN*ones(n,1)
      #     yNew = NaN*ones(m,1)
      #     break
      # end

      # check convergence with residuals every {settings.checkIteration} step
      if mod(iter,settings.checkTermination) == 0
        H = [p.A spzeros(m,n); speye(n) -speye(n)]
        u = [x;s]
        if settings.scaling != 0
          EinvAug = [sm.Einv spzeros(m,n); spzeros(n,m) speye(n)]
          ϵ_prim = ϵ_abs + ϵ_rel * max.(norm(EinvAug*H*u,Inf), norm(sm.Einv*p.b,Inf),1 )
          ϵ_dual = ϵ_abs + ϵ_rel * max.(norm(sm.Dinv*p.P*x,Inf), norm(sm.Dinv*p.q,Inf), norm(sm.Dinv*λ,Inf),1 )
        else
          ϵ_prim = ϵ_abs + ϵ_rel * max.(norm(H*u,Inf), norm(p.b,Inf),1 )
          ϵ_dual = ϵ_abs + ϵ_rel * max.(norm(p.P*x,Inf), norm(p.q,Inf), norm(λ,Inf),1 )
        end
        if ( r_prim < ϵ_prim  && r_dual < ϵ_dual)
          if settings.verbose
            printfmt("{1:d}\t{2:.4e}\t{3:.4e}\t{4:.4e}\n", iter,cost,r_prim,r_dual)
          end
          status = :solved
          break
        end
      end
    end

    # print solution to screen
    rt = toq()
    println("\n\n" * "-"^50 * "\nRESULT: Status: $(status)\nTotal Iterations: $(iter)\nOptimal objective: $(round.(cost,4))\nRuntime: $(round.(rt,3))s ($(round.(rt*1000,2))ms)\n" * "-"^50 )

    # calculate primal and dual residual
    if iter == settings.max_iter
      r_prim,r_dual = calculateResiduals(x,s,λ,ν,p,sm,settings)
      status = :UserLimit
    end
    # create result object
    if settings.scaling != 0
      xT = copy(x)
      sT = copy(s)
      reverseScaling!(x,s,p.P,p.q,sm)
      # FIXME: Another cost calculation is not necessary since cost value is not affected by scaling
      xT2 = x
      sT2 = s
      cost = sm.cinv*(1/2 * x'*p.P*x + p.q'*x)[1]
    end
    result = sdpResult(x,s,λ,ν,cost,iter,status,rt,r_prim,r_dual);

    return result;

  end

end



<|MERGE_RESOLUTION|>--- conflicted
+++ resolved
@@ -101,14 +101,6 @@
       scaleProblem!(p,sm,settings)
     end
 
-<<<<<<< HEAD
-    # scale problem data
-    if settings.scaling != 0
-      scaleProblem!(p,sm,settings)
-    end
-=======
->>>>>>> e89ae5f4
-
     # TODO: Print information still true?
     # print information about settings to the screen
     println("-"^50 * "\n" * " "^8 * "ADMM-SDP Solver in pure Julia\n" * " "^18 * "Michael Garstka\n"  * " "^8 * "University of Oxford, February 2018\n" * "-"^50 * "\n")
@@ -144,16 +136,8 @@
 
       #TODO: SCS uses approximate projection (see Paper)
       # s(n+1) = Proj( xRelax + (1/σ)*λ(n))
-<<<<<<< HEAD
-      if settings.scaling != 0
-        s = Projections.sdcone( (xRelax + (1/σ)*λ),r)
-      else
-        s = Projections.sdcone(xRelax + (1/σ)*λ,r)
-      end
-=======
       s = Projections.projectCompositeCone!((xRelax + (1/σ)*λ),p.K)
 
->>>>>>> e89ae5f4
 
       # update dual variables λ(n+1) = λ(n) + σ*(xRelax - s(n+1))
       λ = λ + σ*(xRelax - s)
@@ -187,7 +171,7 @@
       end
 
       # if isPrimalInfeasible(δy,A,l,u,ϵ_prim_inf)
-      #     status = :primal infeasible
+      #     status = :primal_infeasible
       #     cost = Inf
       #     xNew = NaN*ones(n,1)
       #     yNew = NaN*ones(m,1)
